--- conflicted
+++ resolved
@@ -21,11 +21,9 @@
   // Event listener cleanup
   removeAllListeners: (channel) => ipcRenderer.removeAllListeners(channel),
   
-<<<<<<< HEAD
   // Additional event listeners that may be needed
   onAccessibilityPermissionNeeded: (callback) => ipcRenderer.on('accessibility-permission-needed', callback),
   gestureDetected: () => ipcRenderer.invoke('gesture-detected'),
-=======
   // URL Context Retrieval API
   retrieveUrlContext: (url, query = null) => ipcRenderer.invoke('retrieve-url-context', url, query),
   getUrlSummary: (url) => ipcRenderer.invoke('get-url-summary', url),
@@ -43,5 +41,4 @@
   // Add more API methods here as needed
   platform: process.platform,
   versions: process.versions
->>>>>>> e941021f
 });