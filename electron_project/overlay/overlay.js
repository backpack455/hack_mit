--- conflicted
+++ resolved
@@ -445,22 +445,15 @@
         // Listen for actions from main process
         ipcRenderer.on('show-actions', (_, actions) => {
             this.actions = actions;
-<<<<<<< HEAD
-            
-=======
-
->>>>>>> 79745c41
+            
             // Hide loading state and show actions
             this.hideLoadingState();
             this.renderActions();
 
             // Expand the panel when actions are received and keep it open
             if (!this.isExpanded) {
-                this.expandPanel();
-            }
-
-            // Update screenshot gallery
-            this.updateScreenshotGallery();
+                this.togglePanel();
+            }
         });
         
         // Listen for new screenshots being added
@@ -630,7 +623,6 @@
     }
 
     renderActions() {
-<<<<<<< HEAD
         console.log("Rendering actions:", this.actions);
         
         // Clear existing actions (but preserve loading state)
@@ -659,125 +651,6 @@
             }
             const actionButton = this.createActionButton(action);
             this.actionsContainer.appendChild(actionButton);
-=======
-        // Clear existing actions (but preserve loading state)
-        const actionButtons = this.actionsContainer.querySelectorAll('.action-button');
-        actionButtons.forEach(btn => btn.remove());
-
-        if (this.actions.length === 0) {
-            // Show empty state
-            this.showEmptyState();
-        } else {
-            // Hide empty state and create action buttons
-            this.hideEmptyState();
-            this.actions.forEach((action) => {
-                const actionButton = this.createActionButton(action);
-                this.actionsContainer.appendChild(actionButton);
-            });
-        }
-    }
-
-    showLoadingState(message = 'Analyzing context...', subtext = 'Generating smart recommendations') {
-        const loadingState = document.getElementById('loading-state');
-        const emptyState = this.actionsContainer.querySelector('.empty-state');
-        const loadingText = document.getElementById('loading-text');
-        const loadingSubtext = document.getElementById('loading-subtext');
-        const progressFill = document.getElementById('progress-fill');
-        const progressText = document.getElementById('progress-text');
-
-        if (loadingState) {
-            loadingState.style.display = 'flex';
-        }
-        if (emptyState) {
-            emptyState.style.display = 'none';
-        }
-        if (loadingText) {
-            loadingText.textContent = message;
-        }
-        if (loadingSubtext) {
-            loadingSubtext.textContent = subtext;
-        }
-        if (progressFill) {
-            progressFill.style.width = '20%';
-        }
-        if (progressText) {
-            progressText.textContent = 'Processing screenshot...';
-        }
-
-        // Animate progress over time
-        this.animateProgressBar();
-    }
-
-    animateProgressBar() {
-        const progressFill = document.getElementById('progress-fill');
-        const progressText = document.getElementById('progress-text');
-
-        if (!progressFill || !progressText) return;
-
-        const steps = [
-            { width: '30%', text: 'Capturing screenshot...' },
-            { width: '50%', text: 'Analyzing content...' },
-            { width: '75%', text: 'Generating recommendations...' },
-            { width: '90%', text: 'Finalizing results...' }
-        ];
-
-        let currentStep = 0;
-        const stepDuration = 800; // milliseconds per step
-
-        const animateStep = () => {
-            if (currentStep < steps.length) {
-                const step = steps[currentStep];
-                progressFill.style.width = step.width;
-                progressText.textContent = step.text;
-                currentStep++;
-                setTimeout(animateStep, stepDuration);
-            }
-        };
-
-        setTimeout(animateStep, 500);
-    }
-
-    hideLoadingState() {
-        const loadingState = document.getElementById('loading-state');
-        const progressFill = document.getElementById('progress-fill');
-        const progressText = document.getElementById('progress-text');
-
-        if (loadingState) {
-            loadingState.style.display = 'none';
-        }
-        if (progressFill) {
-            progressFill.style.width = '0%';
-        }
-        if (progressText) {
-            progressText.textContent = 'Initializing...';
-        }
-    }
-
-    showEmptyState(message = "No current recommendations available.") {
-        const emptyState = this.actionsContainer.querySelector('.empty-state');
-        if (emptyState) {
-            const messageElement = emptyState.querySelector('p');
-            if(messageElement) {
-                messageElement.textContent = message;
-            }
-            emptyState.style.display = 'block';
-        }
-    }
-
-    checkInitialContext() {
-        // Check for screenshots and context immediately
-        ipcRenderer.invoke('get-screenshot-queue').then(screenshots => {
-            if (screenshots.length === 0) {
-                // No screenshots taken yet - show appropriate message
-                this.showEmptyState("No screenshots have been taken yet.");
-            } else {
-                // Screenshots exist, render them
-                this.renderScreenshots(screenshots);
-            }
-        }).catch(error => {
-            console.error('❌ Error checking initial context:', error);
-            this.showEmptyState("No screenshots have been taken yet.");
->>>>>>> 79745c41
         });
         
         console.log("Rendered action buttons:", actionButtons.length);
@@ -849,13 +722,6 @@
             console.error('❌ Error checking screenshots:', error);
             this.showEmptyState("Take a screenshot to get AI-powered recommendations.");
         });
-    }
-
-    hideEmptyState() {
-        const emptyState = this.actionsContainer.querySelector('.empty-state');
-        if (emptyState) {
-            emptyState.style.display = 'none';
-        }
     }
 
     hideEmptyState() {
@@ -991,7 +857,6 @@
     async executeAction(actionId) {
         try {
             console.log(`🎯 Executing agentic action: ${actionId}`);
-<<<<<<< HEAD
             console.log(`Available actions:`, this.actions);
             
             if (!actionId) {
@@ -1016,18 +881,6 @@
             
             console.log(`Received result for action ${actionId}:`, result);
             
-=======
-
-            // Keep overlay open during processing
-            this.isProcessing = true;
-
-            // Show task sequence for agentic execution
-            this.showAgenticTaskSequence(actionId);
-
-            // Execute agentic action via IPC
-            const result = await ipcRenderer.invoke('execute-agentic-action', actionId);
-
->>>>>>> 79745c41
             if (result && result.type === 'success') {
                 console.log(`✅ Agentic action completed: ${actionId}`);
                 this.displayAgenticResult(actionId, result);
@@ -1039,12 +892,6 @@
         } catch (error) {
             console.error('❌ Error executing agentic action:', error);
             this.displayAgenticError(actionId, { type: 'error', content: error.message });
-<<<<<<< HEAD
-=======
-        } finally {
-            // Mark processing as complete
-            this.isProcessing = false;
->>>>>>> 79745c41
         }
     }
 
@@ -1576,20 +1423,9 @@
         // Focus the panel for keyboard navigation
         this.panel.setAttribute('aria-expanded', 'true');
         this.panel.focus();
-<<<<<<< HEAD
         
         // Check if we have screenshots first before showing loading
         this.checkScreenshotsBeforeLoading();
-=======
-
-        // Show loading state when panel first opens (if no actions yet)
-        if (this.actions.length === 0) {
-            this.showLoadingState();
-        }
-
-        // Update screenshot gallery when expanding
-        this.updateScreenshotGallery();
->>>>>>> 79745c41
     }
     
     collapsePanel() {
