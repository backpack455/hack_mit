--- conflicted
+++ resolved
@@ -31,10 +31,6 @@
                     </svg>
                 </button>
             </div>
-<<<<<<< HEAD
-            <div id="actions-container" class="actions-container">
-=======
-            
             <!-- Screenshot Gallery -->
             <div class="screenshot-gallery" id="screenshot-gallery">
                 <div class="gallery-header">
@@ -47,7 +43,6 @@
             </div>
             
             <div class="actions-container" id="actions-container">
->>>>>>> 157ecfa2
                 <!-- Actions will be populated by JavaScript -->
                 <div class="empty-state">
                     <div class="empty-icon">👁️</div>
