const { app, BrowserWindow, Menu, ipcMain, Tray, nativeImage, globalShortcut, Notification, screen } = require('electron');
const path = require('path');
const fs = require('fs');
const screenshot = require('screenshot-desktop');
const { spawn } = require('child_process');
require('dotenv').config();

// Helper for packaged app paths
const RES = (...p) => app.isPackaged
  ? path.join(process.resourcesPath, ...p)
  : path.join(__dirname, ...p);

// Keep a global reference of the window object
let mainWindow;
let tray = null;
let isGestureMode = false;
let currentMode = 'study';          // NEW: default mode
let afterCaptureAction = 'popover';  // NEW: default after-capture
let isRecording = false;             // NEW: recording state
let gestureStartTime = 0;
let gesturePoints = [];
let lastMousePos = { x: 0, y: 0 };

function createWindow() {
  // Create the browser window
  mainWindow = new BrowserWindow({
    width: 1200,
    height: 800,
    webPreferences: {
      nodeIntegration: false,
      contextIsolation: true,
      enableRemoteModule: false,
      preload: path.join(__dirname, 'preload.js')
    },
    show: false, // Don't show until ready
    skipTaskbar: true, // Hide from taskbar initially
    minimizable: true,
    closable: true
  });

  // Load the index.html file
  mainWindow.loadFile('index.html');

  // Show window when ready to prevent visual flash
  mainWindow.once('ready-to-show', () => {
    mainWindow.show();
  });

  // Open DevTools in development
  if (process.env.NODE_ENV === 'development') {
    mainWindow.webContents.openDevTools();
  }

  // Emitted when the window is closed
  mainWindow.on('closed', () => {
    mainWindow = null;
  });
}

// NEW: update tray title with a dot if gesture mode on
function updateTrayTitle() {
  // On macOS, a simple dot is enough; you can combine with a space or emoji if desired
  const dot = isGestureMode ? ' •' : '';
  tray.setTitle(dot);
}

// Create system tray
function createTray() {
  // Create custom tray icon using canvas
function createTrayIcon(gestureEnabled = false) {
  // Draw an eye-like oval with a radial gradient and an iris line
  const { createCanvas } = require('canvas');
  const canvas = createCanvas(20, 12);
  const ctx = canvas.getContext('2d');

  // Background oval (slightly taller than wide)
  const grad = ctx.createRadialGradient(10, 6, 0, 10, 6, 6);
  grad.addColorStop(0, gestureEnabled ? '#69D39B' : '#E0B465');
  grad.addColorStop(1, gestureEnabled ? '#49D29C' : '#CFA052');
  ctx.fillStyle = grad;
  ctx.beginPath();
  ctx.ellipse(10, 6, 8, 5, 0, 0, Math.PI * 2);
  ctx.fill();

  // Central slit (iris)
  ctx.fillStyle = '#0B0C10';
  ctx.beginPath();
  ctx.ellipse(10, 6, 1.2, 5, 0, 0, Math.PI * 2);
  ctx.fill();

  // Transparent surrounding
  return nativeImage.createFromBuffer(canvas.toBuffer());
}
  
  tray = new Tray(createTrayIcon(isGestureMode));
  updateTrayMenu();
  updateTrayTitle();  // update title based on gesture mode

  tray.on('click', () => { tray.popUpContextMenu(); });
  tray.on('right-click', () => { tray.popUpContextMenu(); });

  // monkey patch toggleGestureMode so it updates tray and menu
  const origToggle = toggleGestureMode;
  toggleGestureMode = function(enabled) {
    origToggle(enabled);
    updateTrayTitle();
    updateTrayMenu();
  };
}

// Create proper macOS App menu
function createAppMenu() {
  const isMac = process.platform === 'darwin';
  const template = [
    ...(isMac ? [{
      label: app.name,
      submenu: [
        { role: 'about' },
        { type: 'separator' },
        { label: 'Preferences…', accelerator: 'CmdOrCtrl+,', click: () => mainWindow?.show() },
        { type: 'separator' },
        { role: 'services' },
        { type: 'separator' },
        { role: 'hide' }, { role: 'hideOthers' }, { role: 'unhide' },
        { type: 'separator' },
        { role: 'quit' }
      ]
    }] : []),
    {
      label: 'Edit',
      submenu: [
        { role: 'undo' },
        { role: 'redo' },
        { type: 'separator' },
        { role: 'cut' },
        { role: 'copy' },
        { role: 'paste' }
      ]
    },
    {
      label: 'View',
      submenu: [
        { role: 'reload' },
        { role: 'forceReload' },
        { role: 'toggleDevTools' },
        { type: 'separator' },
        { role: 'resetZoom' },
        { role: 'zoomIn' },
        { role: 'zoomOut' },
        { type: 'separator' },
        { role: 'togglefullscreen' }
      ]
    },
    {
      label: 'Window',
      submenu: [
        { role: 'minimize' },
        { role: 'close' }
      ]
    }
  ];
  const menu = Menu.buildFromTemplate(template);
  Menu.setApplicationMenu(menu);
}

// This method will be called when Electron has finished initialization
<<<<<<< HEAD
app.whenReady().then(() => {
  // Set up IPC handlers for mode management
  ipcMain.handle('set-mode', (event, mode) => {
    if (['study', 'work', 'research'].includes(mode)) {
      currentMode = mode;
      // Notify all windows of the mode change
      BrowserWindow.getAllWindows().forEach(window => {
        window.webContents.send('mode-changed', currentMode);
      });
      return true;
    }
    return false;
  });

  ipcMain.handle('get-mode', () => currentMode);

  // Hide dock icon for pure menu-bar app experience (optional)
  if (process.platform === 'darwin') {
    app.dock.hide();
  }
  
  createAppMenu();
=======
app.whenReady().then(async () => {
>>>>>>> e941021f
  createWindow();
  createTray();
  setupGlobalShortcuts();
  startGestureDetection();
  
  // Initialize overlay service
  if (overlayService) {
    await overlayService.initialize();
  }

  // On macOS, re-create window when dock icon is clicked
  app.on('activate', () => {
    if (BrowserWindow.getAllWindows().length === 0) {
      createWindow();
    }
  });
});

// Quit when all windows are closed
app.on('window-all-closed', () => {
  // On macOS, keep app running even when all windows are closed
  if (process.platform !== 'darwin') {
    app.quit();
  }
});

// Clean up gesture detector on quit
app.on('before-quit', () => {
  if (gestureProcess) {
    gestureProcess.stdin.write(JSON.stringify({action: 'quit'}) + '\n');
    gestureProcess.kill();
  }
  
  // Clean up overlay service
  if (overlayService) {
    overlayService.cleanup();
  }
});

// Security: Prevent new window creation
app.on('web-contents-created', (event, contents) => {
  contents.on('new-window', (event, navigationUrl) => {
    event.preventDefault();
  });
});

// Example IPC handler
ipcMain.handle('get-app-version', () => {
  return app.getVersion();
});

// Example IPC handler for showing message
ipcMain.handle('show-message', (event, message) => {
  console.log('Message from renderer:', message);
  return `Echo: ${message}`;
});

// Screenshot capture function
async function captureScreenshot() {
  try {
    // Capture screenshot without hiding windows - let it capture whatever is visible
    console.log('Capturing screenshot...');
    
    const img = await screenshot({ 
      format: 'png'
    });
    const timestamp = new Date().toISOString().replace(/[:.]/g, '-');
    const filename = `screenshot-${timestamp}.png`;
    
    // Save screenshot to local screenshots directory
    const fs = require('fs');
    const screenshotsDir = path.join(__dirname, 'screenshots');
    
    // Create screenshots directory if it doesn't exist
    if (!fs.existsSync(screenshotsDir)) {
      fs.mkdirSync(screenshotsDir, { recursive: true });
    }
    
    const filePath = path.join(screenshotsDir, filename);
    fs.writeFileSync(filePath, img);
    
    // Show notification
    new Notification({
      title: 'Screenshot Captured',
      body: `Screenshot saved to ${filename}`,
      silent: false
    }).show();
    
    // Send to renderer with local file path
    if (mainWindow) {
      mainWindow.webContents.send('screenshot-captured', {
        filename: filename,
        filePath: filePath,
        timestamp: new Date().toISOString()
      });
    }
    
    // Show overlay when screenshot is captured
    if (overlayService && !overlayService.isOverlayVisible) {
      console.log('📸 Screenshot captured, showing overlay...');
      // Create a mock screenshot object for overlay
      const mockScreenshot = {
        id: Date.now().toString(),
        timestamp: new Date().toISOString(),
        filename: filename,
        filePath: filePath
      };
      
      overlayService.addToScreenshotQueue(mockScreenshot);
      const actions = overlayService.generateMockActions(mockScreenshot);
      overlayService.showOverlay(actions);
    }
    
    return filename;
  } catch (error) {
    console.error('Screenshot capture failed:', error);
    new Notification({
      title: 'Screenshot Failed',
      body: 'Could not capture screenshot',
      silent: false
    }).show();
  }
}

// Global shortcuts setup
function setupGlobalShortcuts() {
  // Register global shortcut for screenshot
  globalShortcut.register('CommandOrControl+Shift+S', () => {
    captureScreenshot();
  });
  
  // Register gesture mode toggle
  globalShortcut.register('CommandOrControl+Shift+G', () => {
    toggleGestureMode(!isGestureMode);
  });
}

// REPLACE: rebuild the tray menu with new structure
function updateTrayMenu() {
  if (!tray) return;
  const template = [
    {
      label: 'Mode',
      submenu: [
        {
          label: 'Study',
          type: 'radio',
          checked: currentMode === 'study',
          click: () => {
            currentMode = 'study';
            updateTrayMenu();
            // notify renderer
            if (mainWindow) mainWindow.webContents.send('mode-changed', 'study');
          },
        },
        {
          label: 'Work',
          type: 'radio',
          checked: currentMode === 'work',
          click: () => {
            currentMode = 'work';
            updateTrayMenu();
            if (mainWindow) mainWindow.webContents.send('mode-changed', 'work');
          },
        },
        {
          label: 'Research',
          type: 'radio',
          checked: currentMode === 'research',
          click: () => {
            currentMode = 'research';
            updateTrayMenu();
            if (mainWindow) mainWindow.webContents.send('mode-changed', 'research');
          },
        },
      ],
    },
    { type: 'separator' },
    {
      label: 'Gesture Mode',
      type: 'checkbox',
      checked: isGestureMode,
      click: (menuItem) => {
        toggleGestureMode(menuItem.checked);
      },
    },
    {
      // Recording entry is present but disabled for now
      label: isRecording ? 'Stop Recording' : 'Start Recording',
      enabled: false,
    },
    {
      label: 'Take Screenshot Now',
      click: () => {
        captureScreenshot();
      },
    },
    { type: 'separator' },
    {
      label: 'After-capture',
      submenu: [
        {
          label: 'Popover',
          type: 'radio',
          checked: afterCaptureAction === 'popover',
          click: () => {
            afterCaptureAction = 'popover';
            updateTrayMenu();
            if (mainWindow) mainWindow.webContents.send('after-capture-changed', 'popover');
          },
        },
        {
          label: 'Notification',
          type: 'radio',
          checked: afterCaptureAction === 'notification',
          click: () => {
            afterCaptureAction = 'notification';
            updateTrayMenu();
            if (mainWindow) mainWindow.webContents.send('after-capture-changed', 'notification');
          },
        },
        {
          label: 'Silent',
          type: 'radio',
          checked: afterCaptureAction === 'silent',
          click: () => {
            afterCaptureAction = 'silent';
            updateTrayMenu();
            if (mainWindow) mainWindow.webContents.send('after-capture-changed', 'silent');
          },
        },
      ],
    },
    { type: 'separator' },
    {
      label: 'Show App Window',
      click: () => {
        if (mainWindow) {
          mainWindow.show();
          mainWindow.focus();
        }
      },
    },
    {
      label: 'Preferences…',
      click: () => {
        // Placeholder for preferences UI
        if (mainWindow) {
          mainWindow.show();
          mainWindow.focus();
        }
      },
    },
    { type: 'separator' },
    {
      label: 'Quit App',
      role: 'quit',
    },
  ];
  const contextMenu = Menu.buildFromTemplate(template);
  
  tray.setContextMenu(contextMenu);
}

// Toggle gesture detection mode
function toggleGestureMode(enabled) {
  isGestureMode = enabled;
  
  // Control the Python gesture detector
  if (gestureProcess && gestureProcess.stdin) {
    const action = enabled ? 'start' : 'stop';
    gestureProcess.stdin.write(JSON.stringify({action}) + '\n');
  }
  
  new Notification({
    title: 'Gesture Mode',
    body: `Gesture detection ${enabled ? 'enabled' : 'disabled'}. ${enabled ? 'Move cursor in circles to capture!' : 'Click tray icon to re-enable.'}`,
    silent: false
  }).show();
  
  // Send to renderer
  if (mainWindow) {
    mainWindow.webContents.send('gesture-mode-changed', enabled);
  }
}

// Global gesture detection using macOS system events
function startGestureDetection() {
  console.log('Initializing global gesture detection...');
  
  // Create a Python script for global mouse tracking on macOS
  const pythonScript = `
import Quartz
import time
import math
import sys
import json
from threading import Thread

class GlobalGestureDetector:
    def __init__(self):
        self.gesture_points = []
        self.is_tracking = False
        self.last_pos = None
        self.gesture_start_time = 0
        self.movement_threshold = 5  # Minimum movement to register
        self.last_check_time = 0
        self.last_detection_time = 0  # Cooldown for detections
        self.detection_cooldown = 2.0  # 2 second cooldown between detections
        
    def mouse_event_callback(self, proxy, event_type, event, refcon):
        if not self.is_tracking:
            return event
            
        location = Quartz.CGEventGetLocation(event)
        x, y = location.x, location.y
        current_time = time.time()
        
        # Track all mouse movements, not just clicks
        if event_type == Quartz.kCGEventMouseMoved:
            # Only process if enough time has passed and mouse moved significantly
            if (current_time - self.last_check_time > 0.05 and  # 50ms throttle
                (self.last_pos is None or 
                 abs(x - self.last_pos['x']) > self.movement_threshold or 
                 abs(y - self.last_pos['y']) > self.movement_threshold)):
                
                self.gesture_points.append({'x': x, 'y': y, 'time': current_time})
                self.last_pos = {'x': x, 'y': y}
                self.last_check_time = current_time
                
                # Keep only recent points (last 3 seconds for natural movement)
                self.gesture_points = [p for p in self.gesture_points if current_time - p['time'] < 3.0]
                
                # Check for circular gesture continuously (increased threshold)
                if (len(self.gesture_points) > 30 and 
                    current_time - self.last_detection_time > self.detection_cooldown and 
                    self.detect_circular_gesture()):
                    print(json.dumps({'type': 'gesture_detected', 'points': len(self.gesture_points)}))
                    sys.stdout.flush()
                    # Clear ALL points and set cooldown to avoid repeated triggers
                    self.gesture_points = []
                    self.last_detection_time = current_time
                
        return event
    
    def detect_circular_gesture(self):
        if len(self.gesture_points) < 25:  # Increased minimum points
            return False
            
        recent_points = self.gesture_points[-30:]  # More points for better detection
        
        # Calculate center
        center_x = sum(p['x'] for p in recent_points) / len(recent_points)
        center_y = sum(p['y'] for p in recent_points) / len(recent_points)
        
        # Calculate minimum radius requirement
        distances = []
        for point in recent_points:
            distance = math.sqrt((point['x'] - center_x)**2 + (point['y'] - center_y)**2)
            distances.append(distance)
        avg_radius = sum(distances) / len(distances)
        
        # Require minimum radius of 50 pixels to prevent accidental detection
        if avg_radius < 50:
            return False
        
        # Calculate angles
        angles = []
        for point in recent_points:
            angle = math.atan2(point['y'] - center_y, point['x'] - center_x)
            angles.append(angle)
        
        # Check total angle change
        total_angle_change = 0
        for i in range(1, len(angles)):
            angle_diff = angles[i] - angles[i-1]
            
            # Normalize angle difference
            if angle_diff > math.pi:
                angle_diff -= 2 * math.pi
            elif angle_diff < -math.pi:
                angle_diff += 2 * math.pi
                
            total_angle_change += abs(angle_diff)
        
        # Require at least 80% of a full circle for more reliable detection
        return total_angle_change > math.pi * 1.6
    
    def start_monitoring(self):
        self.is_tracking = True
        event_mask = (
            Quartz.CGEventMaskBit(Quartz.kCGEventMouseMoved)
        )
        
        tap = Quartz.CGEventTapCreate(
            Quartz.kCGSessionEventTap,
            Quartz.kCGHeadInsertEventTap,
            Quartz.kCGEventTapOptionDefault,
            event_mask,
            self.mouse_event_callback,
            None
        )
        
        if tap is None:
            print(json.dumps({'type': 'error', 'message': 'Failed to create event tap. Need accessibility permissions.'}))
            sys.stdout.flush()
            return
            
        run_loop_source = Quartz.CFMachPortCreateRunLoopSource(None, tap, 0)
        Quartz.CFRunLoopAddSource(
            Quartz.CFRunLoopGetCurrent(),
            run_loop_source,
            Quartz.kCFRunLoopDefaultMode
        )
        
        Quartz.CGEventTapEnable(tap, True)
        print(json.dumps({'type': 'started', 'message': 'Global gesture detection started'}))
        sys.stdout.flush()
        
        try:
            Quartz.CFRunLoopRun()
        except KeyboardInterrupt:
            print(json.dumps({'type': 'stopped', 'message': 'Global gesture detection stopped'}))
            sys.stdout.flush()

if __name__ == '__main__':
    detector = GlobalGestureDetector()
    
    # Listen for commands from stdin
    def handle_commands():
        for line in sys.stdin:
            try:
                cmd = json.loads(line.strip())
                if cmd.get('action') == 'start':
                    detector.is_tracking = True
                elif cmd.get('action') == 'stop':
                    detector.is_tracking = False
                elif cmd.get('action') == 'quit':
                    break
            except:
                pass
    
    # Start command handler in separate thread
    Thread(target=handle_commands, daemon=True).start()
    
    # Start monitoring
    detector.start_monitoring()
`;
  
  // Write Python script to file
  const fs = require('fs');
  const scriptPath = path.join(__dirname, 'gesture_detector.py');
  fs.writeFileSync(scriptPath, pythonScript);
  
  startPythonGestureDetector(scriptPath);
}

let gestureProcess = null;

function startPythonGestureDetector(scriptPath) {
  try {
    // Find available Python executable
    const candidates = [
      path.join(__dirname, 'venv', 'bin', 'python'),
      '/usr/bin/python3',
      '/opt/homebrew/bin/python3'
    ];
    const pythonExec = candidates.find(p => fs.existsSync(p)) || 'python3';
    
    console.log(`Using Python executable: ${pythonExec}`);
    gestureProcess = spawn(pythonExec, [scriptPath]);
    
    gestureProcess.stdout.on('data', (data) => {
      const lines = data.toString().split('\n');
      for (const line of lines) {
        if (line.trim()) {
          try {
            const message = JSON.parse(line);
            handleGestureMessage(message);
          } catch (e) {
            console.log('Gesture detector:', line);
          }
        }
      }
    });
    
    gestureProcess.stderr.on('data', (data) => {
      console.error('Gesture detector error:', data.toString());
    });
    
    gestureProcess.on('close', (code) => {
      console.log('Gesture detector process closed with code:', code);
      if (code !== 0 && isGestureMode) {
        // Restart if it crashed and gesture mode is still enabled
        setTimeout(() => startPythonGestureDetector(scriptPath), 1000);
      }
    });
    
    // Send start command
    if (gestureProcess.stdin) {
      gestureProcess.stdin.write(JSON.stringify({action: 'start'}) + '\n');
    }
    
  } catch (error) {
    console.error('Failed to start gesture detector:', error);
    
    // Fallback: Show instructions for manual setup
    new Notification({
      title: 'Gesture Detection Setup Required',
      body: 'Please grant accessibility permissions to enable global gestures',
      silent: false
    }).show();
  }
}

function handleGestureMessage(message) {
  switch (message.type) {
    case 'started':
      console.log('Global gesture detection active');
      break;
      
    case 'gesture_detected':
      if (isGestureMode) {
        console.log('Global circular gesture detected!');
        captureScreenshot();
      }
      break;
      
    case 'error':
      console.error('Gesture detector error:', message.message);
      if (message.message.includes('accessibility')) {
        showAccessibilityInstructions();
      }
      break;
  }
}

function showAccessibilityInstructions() {
  new Notification({
    title: 'Accessibility Permission Required',
    body: 'Open System Preferences > Security & Privacy > Privacy > Accessibility and add this app',
    silent: false
  }).show();
  
  // Also show in main window if available
  if (mainWindow) {
    mainWindow.webContents.send('accessibility-permission-needed');
  }
}

// Handle gesture detection from renderer process
ipcMain.handle('gesture-detected', () => {
  if (isGestureMode) {
    console.log('Circular gesture detected from renderer!');
    captureScreenshot();
    return true;
  }
  return false;
});

// Handle opening screenshot folder
ipcMain.handle('open-screenshot-folder', (event, filePath) => {
  const { shell } = require('electron');
  const path = require('path');
  const folderPath = path.dirname(filePath);
  shell.showItemInFolder(filePath);
});

// URL Context Retrieval Handlers
const ContextService = require('./services/contextService');
const OverlayService = require('./services/overlayService');
let contextService;
let overlayService;

// Initialize context service and overlay service
try {
  contextService = new ContextService();
  overlayService = new OverlayService();
  console.log('✅ Services initialized successfully');
  // IPC Handlers for URL Context Retrieval
  ipcMain.handle('retrieve-url-context', async (event, url, query) => {
    try {
      const result = await contextService.retrieveUrlContext(url, query);
      return result;
    } catch (error) {
      return {
        success: false,
        error: error.message,
        url: url
      };
    }
  });

  // IPC Handler for Google Drive content extraction
  ipcMain.handle('extract-google-drive', async (event, url, query) => {
    try {
      const result = await contextService.handleGoogleDriveUrl(url, query);
      return result;
    } catch (error) {
      return {
        success: false,
        error: error.message,
        url: url,
        service: 'google_drive'
      };
    }
  });

  // IPC Handler for Google Drive service initialization
  ipcMain.handle('init-google-drive', async (event, credentials) => {
    try {
      const success = await contextService.googleDriveService.initialize(credentials);
      return {
        success: success,
        message: success ? 'Google Drive service initialized' : 'Failed to initialize Google Drive service'
      };
    } catch (error) {
      return {
        success: false,
        error: error.message
      };
    }
  });

} catch (contextError) {
  console.error('Failed to initialize services:', contextError);
  console.error('Stack trace:', contextError.stack);
}

ipcMain.handle('get-url-summary', async (event, url) => {
  try {
    const contextService = new ContextService();
    return await contextService.getUrlSummary(url);
  } catch (error) {
    console.error('URL summary error:', error);
    return {
      success: false,
      error: error.message,
      url: url
    };
  }
});

ipcMain.handle('get-raw-content', async (event, url, useBrowser = false) => {
  try {
    const contextService = new ContextService();
    return await contextService.getRawContent(url, useBrowser);
  } catch (error) {
    console.error('Raw content retrieval error:', error);
    return {
      success: false,
      error: error.message,
      url: url
    };
  }
});

// Handle batch URL context retrieval
ipcMain.handle('batch-retrieve-url-context', async (event, urls, query = null) => {
  try {
    const contextService = new ContextService();
    return await contextService.batchRetrieveUrlContext(urls, query);
  } catch (error) {
    console.error('Batch URL context retrieval error:', error);
    return urls.map(url => ({
      success: false,
      error: error.message,
      url: url
    }));
  }
});

// Handle cache management
ipcMain.handle('clear-context-cache', async (event) => {
  if (contextService) {
    contextService.clearCache();
    return { success: true, message: 'Cache cleared successfully' };
  }
  return { success: false, error: 'Context service not available' };
});

ipcMain.handle('get-cache-stats', async (event) => {
  if (contextService) {
    return { success: true, stats: contextService.getCacheStats() };
  }
  return { success: false, error: 'Context service not available' };
});

// IPC handlers for gesture and screenshot functionality
ipcMain.handle('toggle-gesture-mode', (event, enabled) => {
  toggleGestureMode(enabled);
  return isGestureMode;
});

ipcMain.handle('capture-screenshot', () => {
  return captureScreenshot();
});

ipcMain.handle('get-gesture-status', () => {
  return isGestureMode;
});

// NEW: IPC handlers for mode and after-capture action
ipcMain.handle('get-mode', () => {
  return currentMode;
});

ipcMain.handle('set-mode', (event, mode) => {
  currentMode = mode;
  updateTrayMenu();
  return currentMode;
});

ipcMain.handle('get-after-capture-action', () => {
  return afterCaptureAction;
});

ipcMain.handle('set-after-capture-action', (event, action) => {
  afterCaptureAction = action;
  updateTrayMenu();
  return afterCaptureAction;
});

// Handle window focus for gesture detection
app.on('browser-window-focus', () => {
  if (mainWindow && isGestureMode) {
    mainWindow.webContents.send('focus-changed', true);
  }
});

app.on('browser-window-blur', () => {
  if (mainWindow && isGestureMode) {
    mainWindow.webContents.send('focus-changed', false);
  }
});<|MERGE_RESOLUTION|>--- conflicted
+++ resolved
@@ -164,7 +164,6 @@
 }
 
 // This method will be called when Electron has finished initialization
-<<<<<<< HEAD
 app.whenReady().then(() => {
   // Set up IPC handlers for mode management
   ipcMain.handle('set-mode', (event, mode) => {
@@ -187,9 +186,6 @@
   }
   
   createAppMenu();
-=======
-app.whenReady().then(async () => {
->>>>>>> e941021f
   createWindow();
   createTray();
   setupGlobalShortcuts();
