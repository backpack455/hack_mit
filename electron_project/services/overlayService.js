const { ipcMain, globalShortcut, screen, desktopCapturer, BrowserWindow, Menu } = require('electron');
const path = require('path');
const fs = require('fs').promises;
const ScreenshotProcessingService = require('./screenshotProcessingService');

class OverlayService {
  constructor() {
    this.overlayWindow = null;
    this.isOverlayVisible = false;
    this.screenshotQueue = [];
    this.maxQueueSize = 5;
    this.gestureListener = null;
    this.dismissTimeout = null;
    this.allowClose = false;
<<<<<<< HEAD
    this.currentPosition = 'bottom-right'; // Track current position: 'top-left', 'top-right', 'bottom-left', 'bottom-right'
    this.registeredShortcuts = [];
=======
    this.screenshotProcessor = new ScreenshotProcessingService();
    this.currentSessionId = null;
>>>>>>> 157ecfa2
  }

  /**
   * Initialize the overlay service
   */
  async initialize() {
    try {
      console.log('🎯 Initializing VIPR Overlay Service...');
      
      // Initialize screenshot processing service
      await this.screenshotProcessor.initialize();
      console.log('✅ Screenshot processing service initialized');
      
      // Create new session
      this.currentSessionId = `session_${Date.now()}_${Math.random().toString(36).substr(2, 9)}`;
      console.log('📝 Created session:', this.currentSessionId);
      
      // Register global shortcuts for circle gesture simulation
      this.registerGlobalShortcuts();
      
      // Set up IPC handlers
      this.setupIPCHandlers();
      
      // Register navigation shortcuts
      this.registerNavigationShortcuts();
      
      // Create the overlay window but don't show it yet
      await this.createOverlayWindow();
      
      console.log('✅ Overlay service initialized successfully');
      return true;
    } catch (error) {
      console.error('❌ Failed to initialize overlay service:', error);
      return false;
    }
  }

  /**
   * Register navigation shortcuts for moving the overlay
   */
  registerNavigationShortcuts() {
    if (process.platform !== 'darwin') return; // Only for macOS

    const shortcuts = [
      { combo: 'Command+Shift+Up', handler: () => this.handlePositionTransition('up') },
      { combo: 'Command+Shift+Right', handler: () => this.handlePositionTransition('right') },
      { combo: 'Command+Shift+Down', handler: () => this.handlePositionTransition('down') },
      { combo: 'Command+Shift+Left', handler: () => this.handlePositionTransition('left') }
    ];

    // Unregister any existing shortcuts first
    this.unregisterNavigationShortcuts();

    for (const { combo, handler } of shortcuts) {
      const registered = globalShortcut.register(combo, handler);

      if (registered) {
        this.registeredShortcuts.push(combo);
        console.log(`✅ Registered navigation shortcut: ${combo}`);
      } else {
        console.warn(`⚠️ Failed to register navigation shortcut: ${combo}`);
      }
    }
  }
  
  /**
   * Unregister all navigation shortcuts
   */
  unregisterNavigationShortcuts() {
    for (const shortcut of this.registeredShortcuts) {
      globalShortcut.unregister(shortcut);
    }
    this.registeredShortcuts = [];
  }
  
  /**
   * Handle position transition based on current position and direction
   */
  handlePositionTransition(direction) {
    const currentPos = this.currentPosition;
    let newPosition = null;

    // Apply movement rules based on current position and direction
    switch(direction) {
      case 'up':
        if (currentPos === 'bottom-left') {
          newPosition = 'top-left';      // Bottom-left → Top-left
        } else if (currentPos === 'bottom-right') {
          newPosition = 'top-right';     // Bottom-right → Top-right
        }
        // Top positions: up does nothing
        break;

      case 'down':
        if (currentPos === 'top-left') {
          newPosition = 'bottom-left';   // Top-left → Bottom-left
        } else if (currentPos === 'top-right') {
          newPosition = 'bottom-right';  // Top-right → Bottom-right
        }
        // Bottom positions: down does nothing
        break;

      case 'left':
        if (currentPos === 'top-right') {
          newPosition = 'top-left';      // Top-right → Top-left
        } else if (currentPos === 'bottom-right') {
          newPosition = 'bottom-left';   // Bottom-right → Bottom-left
        }
        // Left positions: left does nothing
        break;

      case 'right':
        if (currentPos === 'top-left') {
          newPosition = 'top-right';     // Top-left → Top-right
        } else if (currentPos === 'bottom-left') {
          newPosition = 'bottom-right';  // Bottom-left → Bottom-right
        }
        // Right positions: right does nothing
        break;
    }

    // Update position if a valid move was made
    if (newPosition) {
      this.moveOverlayToPosition(newPosition);
    }
  }

  /**
   * Move overlay to specified position
   */
  moveOverlayToPosition(position = 'bottom-right') {
    if (!this.overlayWindow || this.overlayWindow.isDestroyed()) return;

    this.currentPosition = position;
    const bounds = this.calculatePosition();

    // Use animated transition for smooth positioning
    this.overlayWindow.setBounds({
      x: bounds.x,
      y: bounds.y,
      width: this.overlayWindow.getBounds().width,
      height: this.overlayWindow.getBounds().height
    }, true);  // animate: true for smooth transition

    console.log(`📍 Moved overlay to ${position} at (${bounds.x}, ${bounds.y})`);

    // Notify renderer of position change
    if (this.overlayWindow && !this.overlayWindow.isDestroyed()) {
      this.overlayWindow.webContents.send('position-changed', { position });
    }
  }
  
  /**
   * Calculate window position based on current position setting
   */
  calculatePosition() {
    const cursorPoint = screen.getCursorScreenPoint();
    const activeDisplay = screen.getDisplayNearestPoint(cursorPoint);
    const { x: screenX, y: screenY, width, height } = activeDisplay.workArea;

    const windowWidth = 720;  // Double the width
    const windowHeight = 520;  // Double the height
    const margin = 20;

    // Ensure window doesn't exceed screen boundaries
    const maxX = screenX + width - windowWidth - margin;
    const maxY = screenY + height - windowHeight - margin;
    const minX = screenX + margin;
    const minY = screenY + margin;

    let position;
    switch (this.currentPosition) {
      case 'top-left':
        position = { x: Math.max(minX, screenX + margin), y: Math.max(minY, screenY + margin) };
        break;
      case 'top-right':
        position = { x: Math.min(maxX, screenX + width - windowWidth - margin), y: Math.max(minY, screenY + margin) };
        break;
      case 'bottom-left':
        position = { x: Math.max(minX, screenX + margin), y: Math.min(maxY, screenY + height - windowHeight - margin) };
        break;
      case 'bottom-right':
      default:
        position = {
          x: Math.min(maxX, screenX + width - windowWidth - margin),
          y: Math.min(maxY, screenY + height - windowHeight - margin)
        };
    }

    // Final boundary check to prevent overlay from going off-screen
    position.x = Math.max(screenX, Math.min(position.x, screenX + width - windowWidth));
    position.y = Math.max(screenY, Math.min(position.y, screenY + height - windowHeight));

    return position;
  }

  /**
   * Register global shortcuts to simulate circle gesture
   */
  registerGlobalShortcuts() {
    // Try multiple shortcut combinations to avoid conflicts
    const shortcuts = [
      process.platform === 'darwin' ? 'Cmd+Shift+O' : 'Ctrl+Shift+O', // O for Overlay
      process.platform === 'darwin' ? 'Cmd+Alt+O' : 'Ctrl+Alt+O',
      process.platform === 'darwin' ? 'Cmd+Shift+V' : 'Ctrl+Shift+V'  // V for VIPR
    ];
    
    let registered = false;
    let activeShortcut = '';
    
    for (const shortcut of shortcuts) {
      try {
        const success = globalShortcut.register(shortcut, () => {
          console.log('🔄 Shortcut pressed:', shortcut);
          console.log('🎯 Toggling overlay display...');
          this.handleShortcutToggle();
        });
        
        if (success) {
          registered = true;
          activeShortcut = shortcut;
          console.log(`✅ Global shortcut registered: ${shortcut}`);
          console.log(`📋 Press ${shortcut} to trigger overlay`);
          break;
        } else {
          console.log(`⚠️ Failed to register ${shortcut}, trying next...`);
        }
      } catch (error) {
        console.log(`⚠️ Error registering ${shortcut}:`, error.message);
      }
    }
    
    if (!registered) {
      console.error('❌ Failed to register any global shortcut');
      console.log('💡 You can also trigger overlay programmatically for testing');
      
      // Add a fallback method for testing
      setTimeout(() => {
        console.log('🧪 Testing overlay display in 3 seconds...');
        setTimeout(() => {
          console.log('🧪 Auto-triggering overlay for testing...');
          this.handleCircleGesture();
        }, 3000);
      }, 1000);
    }
  }

  /**
   * Handle circle gesture detection - toggle overlay visibility
   */
  async handleCircleGesture() {
    try {
      // If overlay is visible, hide it (toggle off)
      if (this.isOverlayVisible) {
        console.log('🔄 Toggling overlay off...');
        this.hideOverlay();
        return;
      }
      
      console.log('📸 Capturing screenshot...');
      console.log('🔍 DEBUG: About to capture screenshot');
      
      // Show brief capture indicator
      this.showCaptureIndicator();
      
      // Capture screenshot
      const screenshot = await this.captureScreenshot();
      console.log('🔍 DEBUG: Screenshot result:', screenshot ? 'SUCCESS' : 'FAILED');
      
      if (screenshot) {
        console.log('✅ Screenshot captured, processing with AI...');
        console.log('🔍 DEBUG: Starting screenshot processing pipeline');
        
        // Save screenshot to main screenshots folder for processing
        const screenshotDir = path.join(__dirname, '..', 'screenshots');
        await fs.mkdir(screenshotDir, { recursive: true });
        
        const screenshotPath = path.join(screenshotDir, `screenshot_${screenshot.id}.png`);
        const base64Data = screenshot.dataURL.replace(/^data:image\/png;base64,/, '');
        await fs.writeFile(screenshotPath, base64Data, 'base64');
        
        // Update screenshot object with file path for frontend display
        screenshot.path = screenshotPath;
        screenshot.filename = `screenshot_${screenshot.id}.png`;
        
        // Process screenshot with AI, OCR, and URL extraction
        console.log('🔄 Processing screenshot with session ID:', this.currentSessionId);
        const processingResult = await this.screenshotProcessor.processScreenshot(screenshotPath, this.currentSessionId);
        
        console.log('📊 Processing result:', processingResult);
        if (processingResult.success) {
          console.log('✅ Screenshot processed successfully');
          console.log('📄 Context file created at:', processingResult.contextFile);
          
          // Update screenshot with processing results
          screenshot.processingResult = processingResult.data;
          screenshot.contextFile = processingResult.contextFile;
          
          // Add to context queue (screenshot already has path and dataURL)
          this.addToScreenshotQueue(screenshot);
          
          // Generate actions based on processing results
          const actions = this.generateActionsFromProcessing(processingResult.data);
          console.log('🎯 Generated AI-powered actions:', actions.length);
          
          // Show overlay with actions
          console.log('🎨 Attempting to show overlay...');
          await this.showOverlay(actions);
        } else {
          console.error('❌ Failed to process screenshot:', processingResult.error);
          // Fallback to basic screenshot handling (screenshot already has path and dataURL)
          this.addToScreenshotQueue(screenshot);
          const actions = this.generateMockActions(screenshot);
          await this.showOverlay(actions);
        }
      } else {
        console.error('❌ Failed to capture screenshot');
      }
      
    } catch (error) {
      console.error('❌ Error handling circle gesture:', error);
      console.error('Stack:', error.stack);
    }
  }

  async handleShortcutToggle() {
    try {
      // If overlay is visible, hide it (toggle off)
      if (this.isOverlayVisible) {
        console.log('🔄 Toggling overlay off...');
        this.hideOverlay();
        return;
      }
      
      // For shortcuts, just show overlay with last actions (no screenshot)
      if (this.screenshotQueue.length > 0) {
        const lastScreenshot = this.screenshotQueue[this.screenshotQueue.length - 1];
        const actions = this.generateMockActions(lastScreenshot);
        console.log('🎯 Using cached actions:', actions.length);
        
        console.log('🎨 Attempting to show overlay...');
        await this.showOverlay(actions);
      } else {
        // No cached screenshots, show default actions
        const defaultActions = [
          { id: 'extract_text', title: 'Extract Text', description: 'Extract text from screen content', icon: 'text', confidence: 0.85 },
          { id: 'analyze_content', title: 'Analyze Content', description: 'Analyze visual elements and layout', icon: 'analyze', confidence: 0.90 },
          { id: 'create_summary', title: 'Create Summary', description: 'Generate summary of visible content', icon: 'summary', confidence: 0.80 }
        ];
        
        console.log('🎯 Using default actions:', defaultActions.length);
        console.log('🎨 Attempting to show overlay...');
        await this.showOverlay(defaultActions);
      }
      
    } catch (error) {
      console.error('❌ Error handling shortcut toggle:', error);
      console.error('Stack:', error.stack);
    }
  }

  /**
   * Capture screenshot of active window
   */
  async captureScreenshot() {
    try {
      const sources = await desktopCapturer.getSources({
        types: ['window', 'screen'],
        thumbnailSize: { width: 1920, height: 1080 }
      });

      if (sources.length > 0) {
        // Get the primary screen or first available source
        const primarySource = sources.find(source => source.name === 'Entire Screen') || sources[0];
        
        const screenshot = {
          id: Date.now().toString(),
          timestamp: new Date().toISOString(),
          dataURL: primarySource.thumbnail.toDataURL(),
          source: primarySource.name,
          size: {
            width: primarySource.thumbnail.getSize().width,
            height: primarySource.thumbnail.getSize().height
          }
        };

        console.log('✅ Screenshot captured successfully');
        return screenshot;
      }
    } catch (error) {
      console.error('❌ Failed to capture screenshot:', error);
      return null;
    }
  }

  /**
   * Add screenshot to context queue
   */
  addToScreenshotQueue(screenshot) {
    this.screenshotQueue.unshift(screenshot);
    
    // Keep only the last 5 screenshots
    if (this.screenshotQueue.length > this.maxQueueSize) {
      this.screenshotQueue = this.screenshotQueue.slice(0, this.maxQueueSize);
    }
    
    console.log(`📚 Screenshot added to queue. Queue size: ${this.screenshotQueue.length}`);
  }

  /**
   * Generate actions based on AI processing results
   */
  generateActionsFromProcessing(processingData) {
    const actions = [];
    
    // Always include view context action
    actions.push({
      id: 'view_context',
      title: 'View Full Context',
      description: `AI analysis, OCR text, and ${processingData.urls.count} URLs processed`,
      icon: 'context',
      confidence: 1.0,
      data: {
        contextFile: processingData.contextFile,
        hasAI: processingData.visualDescription.success,
        hasOCR: processingData.ocrText.success,
        urlCount: processingData.urls.count
      }
    });
    
    // Add OCR text action if text was extracted
    if (processingData.ocrText.success && processingData.ocrText.extractedText.trim()) {
      actions.push({
        id: 'copy_text',
        title: 'Copy Extracted Text',
        description: `Copy ${processingData.ocrText.extractedText.length} characters of OCR text`,
        icon: 'text',
        confidence: 0.9,
        data: {
          text: processingData.ocrText.extractedText
        }
      });
    }
    
    // Add URL actions if URLs were found
    if (processingData.urls.found.length > 0) {
      actions.push({
        id: 'open_urls',
        title: `Open ${processingData.urls.found.length} URLs`,
        description: `Found ${processingData.urls.processed.length} processed URLs with content`,
        icon: 'link',
        confidence: 0.8,
        data: {
          urls: processingData.urls.found,
          processedUrls: processingData.urls.processed
        }
      });
    }
    
    // Add AI description action if available
    if (processingData.visualDescription.success) {
      actions.push({
        id: 'view_ai_description',
        title: 'View AI Description',
        description: 'See AI-generated visual analysis',
        icon: 'analyze',
        confidence: 0.85,
        data: {
          description: processingData.visualDescription.description
        }
      });
    }
    
    // Add session context action
    actions.push({
      id: 'generate_session_context',
      title: 'Generate Session Summary',
      description: 'Create comprehensive session context file',
      icon: 'summary',
      confidence: 0.7,
      data: {
        sessionId: processingData.sessionId
      }
    });
    
    // Return top 4 actions sorted by confidence
    return actions
      .sort((a, b) => b.confidence - a.confidence)
      .slice(0, 4);
  }
  
  /**
   * Generate mock actions for demonstration (fallback)
   */
  generateMockActions(screenshot) {
    const mockActions = [
      {
        id: 'extract_text',
        title: 'Extract Text',
        description: 'Extract and copy text from the screenshot',
        icon: 'text',
        confidence: 0.9
      },
      {
        id: 'analyze_content',
        title: 'Analyze Content',
        description: 'Analyze the content and provide insights',
        icon: 'analyze',
        confidence: 0.8
      },
      {
        id: 'create_summary',
        title: 'Create Summary',
        description: 'Generate a summary of the visible content',
        icon: 'summary',
        confidence: 0.7
      }
    ];

    return mockActions;
  }

  /**
   * Create the overlay window (without showing it)
   */
  async createOverlayWindow() {
    if (this.overlayWindow && !this.overlayWindow.isDestroyed()) {
      return this.overlayWindow;
    }
    
    console.log('🎨 Creating overlay window...');
    
    // Calculate initial position
    const position = this.calculatePosition();
    
    // Create overlay window with alwaysOnTop and other required flags
    this.overlayWindow = new BrowserWindow({
      width: 720,  // Double the width
      height: 520, // Double the height
      x: position.x,
      y: position.y,
      frame: false,
      transparent: true,
      alwaysOnTop: true,
      skipTaskbar: true,
      resizable: false,
      movable: false,
      focusable: false,
      show: false,
      type: 'panel',
      level: 'screen-saver',
      webPreferences: {
        nodeIntegration: true,
        contextIsolation: false,
        enableRemoteModule: true,
        backgroundThrottling: false // Ensure smooth animations even when in background
      },
      titleBarStyle: 'customButtonsOnHover',
      fullscreenable: false,
      hasShadow: false,
      acceptFirstMouse: true,
      hiddenInMissionControl: true,
      visibleOnAllWorkspaces: true,
      roundedCorners: false
    });
    
    // Prevent window from being closed accidentally
    this.overlayWindow.on('close', (event) => {
      // Only allow programmatic closing
      if (!this.allowClose) {
        event.preventDefault();
      }
    });
    
    // Make sure window stays on top of fullscreen windows
    this.overlayWindow.setAlwaysOnTop(true, 'screen-saver');
    
    // Load the overlay HTML
    console.log('🔗 Loading overlay HTML...');
    await this.overlayWindow.loadFile(path.join(__dirname, '../overlay/overlay.html'));
    
    // Set up IPC communication
    this.setupOverlayIPC();
    
    console.log('✅ Overlay window created (hidden)');
    return this.overlayWindow;
  }
  
  /**
   * Set up IPC communication with the overlay window
   */
  setupOverlayIPC() {
    if (!this.overlayWindow) return;
    
    // Handle position changes from renderer
    ipcMain.on('request-position', (event) => {
      event.returnValue = this.currentPosition;
    });

    // Handle move overlay to position requests from renderer
    ipcMain.on('move-overlay-to-position', (event, position) => {
      this.moveOverlayToPosition(position);
    });

    // Handle close requests (only allowed from menu bar)
    ipcMain.on('request-close', (event) => {
      if (this.allowClose) {
        this.hideOverlay();
      }
    });
  }

  /**
   * Show overlay window with actions
   */
  async showOverlay(actions) {
    try {
      // Hide main window when overlay is shown
      const { app } = require('electron');
      const mainWindow = require('electron').BrowserWindow.getAllWindows().find(win => !win.isDestroyed() && win.webContents.getURL().includes('index.html'));
      if (mainWindow && mainWindow.isVisible()) {
        mainWindow.hide();
        // Hide dock icon on macOS
        if (process.platform === 'darwin') {
          app.dock.hide();
        }
      }

      // Ensure overlay window exists
      if (!this.overlayWindow || this.overlayWindow.isDestroyed()) {
        await this.createOverlayWindow();
      }
      
      // Show the window if hidden
      if (!this.overlayWindow.isVisible()) {
        this.overlayWindow.showInactive(); // Show without stealing focus
        console.log('👁️ Overlay window shown');
      }
      
      // Update actions
      if (actions && actions.length > 0) {
        console.log('📤 Sending actions to overlay...');
        this.overlayWindow.webContents.send('show-actions', actions);
      }
      
      this.isOverlayVisible = true;
      
      // No auto-dismiss timeout - overlay stays until manually toggled
      console.log('✅ Overlay displayed with actions (sticky mode)');
      
    } catch (error) {
      console.error('❌ Failed to show overlay:', error);
      console.error('Stack:', error.stack);
    }
  }

  /**
   * Get optimal position for overlay (bottom-right corner of active screen)
   * @deprecated Use calculatePosition() instead
   */
  getOptimalPosition() {
    const pos = this.calculatePosition();
    return { x: pos.x, y: pos.y };
  }

  /**
   * Show brief capture indicator
   */
  showCaptureIndicator() {
    // This could be enhanced with a brief visual flash
    console.log('📸 Capture indicator shown');
  }

  /**
   * Set auto-dismiss timeout
   */
  setDismissTimeout() {
    if (this.dismissTimeout) {
      clearTimeout(this.dismissTimeout);
    }
    
    this.dismissTimeout = setTimeout(() => {
      this.hideOverlay();
    }, 60000); // 60 second timeout (much longer)
  }

  /**
   * Hide overlay window
   */
  hideOverlay() {
    if (this.overlayWindow && !this.overlayWindow.isDestroyed()) {
      this.allowClose = true; // Allow the window to close
      this.overlayWindow.hide(); // Hide instead of close to preserve state
      this.allowClose = false; // Reset flag
      
      // Notify renderer that overlay was hidden
      this.overlayWindow.webContents.send('overlay-hidden');
    }
    
    this.isOverlayVisible = false;
    
    if (this.dismissTimeout) {
      clearTimeout(this.dismissTimeout);
      this.dismissTimeout = null;
    }
    
    console.log('✅ Overlay hidden');
  }

  /**
   * Setup IPC handlers for overlay communication
   */
  setupIPCHandlers() {
    // Handle action execution
    ipcMain.handle('execute-overlay-action', async (event, actionId, actionData) => {
      console.log(`🎯 Executing action: ${actionId}`);
      
      // Execute the action with enhanced processing
      const result = await this.executeAction(actionId, actionData);
      
      return result;
    });

    // Handle overlay dismissal
    ipcMain.handle('dismiss-overlay', () => {
      this.hideOverlay();
      return { success: true };
    });

    // Handle screenshot queue requests
    ipcMain.handle('get-screenshot-queue', () => {
      return this.screenshotQueue.map((screenshot, index) => ({
        ...screenshot,
        index,
        timestamp: screenshot.timestamp || Date.now()
      }));
    });

    // Handle actions for specific screenshot
    ipcMain.handle('get-actions-for-screenshot', (event, index) => {
      if (index >= 0 && index < this.screenshotQueue.length) {
        const screenshot = this.screenshotQueue[index];
        // Use AI-powered actions if processing results are available
        if (screenshot.processingResult) {
          return this.generateActionsFromProcessing(screenshot.processingResult);
        } else {
          return this.generateMockActions(screenshot);
        }
      }
      return null;
    });
    
    // Handle session context generation
    ipcMain.handle('generate-session-context', async (event, sessionId) => {
      try {
        const contextPath = await this.screenshotProcessor.generateSessionContext(sessionId || this.currentSessionId);
        return { success: true, contextPath };
      } catch (error) {
        console.error('Error generating session context:', error);
        return { success: false, error: error.message };
      }
    });
    
    // Handle context file viewing
    ipcMain.handle('view-context-file', async (event, filePath) => {
      try {
        const content = await fs.readFile(filePath, 'utf8');
        return { success: true, content };
      } catch (error) {
        console.error('Error reading context file:', error);
        return { success: false, error: error.message };
      }
    });
    
    // Handle session cleanup
    ipcMain.handle('cleanup-session', async (event, sessionId) => {
      try {
        await this.screenshotProcessor.cleanupSession(sessionId || this.currentSessionId);
        return { success: true };
      } catch (error) {
        console.error('Error cleaning up session:', error);
        return { success: false, error: error.message };
      }
    });
    
    // Handle service status requests
    ipcMain.handle('get-processing-status', () => {
      return this.screenshotProcessor.getStatus();
    });

    // Handle hover events to reset timeout
    ipcMain.handle('overlay-hover', () => {
      // Reset dismiss timeout on hover
      this.setDismissTimeout();
      return { success: true };
    });
  }

  /**
   * Execute screenshot processing actions
   */
  async executeAction(actionId, actionData) {
    console.log(`🔄 Executing action: ${actionId}`);
    
    try {
      switch (actionId) {
        case 'view_context':
          if (actionData && actionData.contextFile) {
            const content = await fs.readFile(actionData.contextFile, 'utf8');
            return { success: true, actionId, data: { content, filePath: actionData.contextFile } };
          }
          break;
          
        case 'copy_text':
          if (actionData && actionData.text) {
            // In a real implementation, this would copy to clipboard
            console.log('📋 Text copied to clipboard (simulated)');
            return { success: true, actionId, data: { text: actionData.text, copied: true } };
          }
          break;
          
        case 'open_urls':
          if (actionData && actionData.urls) {
            console.log(`🔗 Opening ${actionData.urls.length} URLs (simulated)`);
            return { success: true, actionId, data: { urls: actionData.urls, opened: true } };
          }
          break;
          
        case 'view_ai_description':
          if (actionData && actionData.description) {
            return { success: true, actionId, data: { description: actionData.description } };
          }
          break;
          
        case 'generate_session_context':
          if (actionData && actionData.sessionId) {
            const contextPath = await this.screenshotProcessor.generateSessionContext(actionData.sessionId);
            return { success: true, actionId, data: { contextPath } };
          }
          break;
          
        default:
          // Fallback to mock execution for unknown actions
          await new Promise(resolve => setTimeout(resolve, 500));
          return { success: true, actionId, data: { message: 'Action executed (mock)' } };
      }
      
      return { success: false, actionId, error: 'Invalid action data' };
      
    } catch (error) {
      console.error(`❌ Error executing action ${actionId}:`, error);
      return { success: false, actionId, error: error.message };
    }
  }

  /**
   * Get sessions formatted for Session History page
   */
<<<<<<< HEAD
  cleanup() {
    // Unregister all shortcuts
    this.unregisterNavigationShortcuts();
    globalShortcut.unregisterAll();
    
    // Close overlay window if it exists
    if (this.overlayWindow && !this.overlayWindow.isDestroyed()) {
      this.allowClose = true;
      this.overlayWindow.close();
    }
    
    // Clear any pending timeouts
    if (this.dismissTimeout) {
      clearTimeout(this.dismissTimeout);
    }
    
    console.log('🧹 Cleaned up overlay service');
=======
  getSessionsForHistory() {
    const sessions = [];
    
    // Get session data from screenshot processor
    if (this.screenshotProcessor && this.screenshotProcessor.sessionData) {
      for (const [sessionId, sessionInfo] of this.screenshotProcessor.sessionData) {
        if (sessionInfo.screenshots && sessionInfo.screenshots.length > 0) {
          const session = {
            id: sessionId,
            title: `Screenshot Session ${new Date(sessionInfo.startTime).toLocaleDateString()}`,
            created_at: sessionInfo.startTime,
            mode: 'study', // Default mode, could be enhanced to track actual mode
            artifacts: sessionInfo.screenshots.map(screenshot => ({
              kind: 'screenshot',
              path: screenshot.imagePath,
              dataURL: screenshot.dataURL || null,
              timestamp: screenshot.timestamp,
              filename: screenshot.metadata?.fileName || 'screenshot.png',
              processingResult: screenshot.processingResult || null
            }))
          };
          sessions.push(session);
        }
      }
    }
    
    // Also include screenshots from the overlay queue
    if (this.screenshotQueue.length > 0) {
      const queueSession = {
        id: 'current_queue',
        title: `Current Session - ${this.screenshotQueue.length} screenshots`,
        created_at: new Date().toISOString(),
        mode: 'study',
        artifacts: this.screenshotQueue.map(screenshot => ({
          kind: 'screenshot',
          path: screenshot.path || screenshot.filePath,
          dataURL: screenshot.dataURL || null,
          timestamp: screenshot.timestamp,
          filename: screenshot.filename || 'screenshot.png',
          processingResult: screenshot.processingResult || null
        }))
      };
      sessions.push(queueSession);
    }
    
    return sessions.sort((a, b) => new Date(b.created_at) - new Date(a.created_at));
  }

  /**
   * Get detailed session information
   */
  getSessionDetails(sessionId) {
    if (sessionId === 'current_queue') {
      return {
        id: sessionId,
        screenshots: this.screenshotQueue,
        contextFiles: this.screenshotQueue.map(s => s.contextFile).filter(Boolean)
      };
    }
    
    if (this.screenshotProcessor && this.screenshotProcessor.sessionData) {
      const sessionInfo = this.screenshotProcessor.sessionData.get(sessionId);
      if (sessionInfo) {
        return {
          id: sessionId,
          screenshots: sessionInfo.screenshots,
          contextFiles: sessionInfo.contextFiles || [],
          sessionContextFile: sessionInfo.sessionContextFile
        };
      }
    }
    
    return null;
  }

  /**
   * Cleanup resources
   */
  async cleanup() {
    try {
      // Cleanup screenshot processor and session data
      if (this.screenshotProcessor) {
        await this.screenshotProcessor.cleanupAll();
      }
      
      // Unregister global shortcuts
      globalShortcut.unregisterAll();
      
      // Hide overlay
      this.hideOverlay();
      
      // Clear timeouts
      if (this.dismissTimeout) {
        clearTimeout(this.dismissTimeout);
      }
      
      console.log('🧹 Overlay service cleaned up');
    } catch (error) {
      console.error('❌ Error during cleanup:', error);
    }
>>>>>>> 157ecfa2
  }
}

module.exports = OverlayService;<|MERGE_RESOLUTION|>--- conflicted
+++ resolved
@@ -12,13 +12,10 @@
     this.gestureListener = null;
     this.dismissTimeout = null;
     this.allowClose = false;
-<<<<<<< HEAD
     this.currentPosition = 'bottom-right'; // Track current position: 'top-left', 'top-right', 'bottom-left', 'bottom-right'
     this.registeredShortcuts = [];
-=======
     this.screenshotProcessor = new ScreenshotProcessingService();
     this.currentSessionId = null;
->>>>>>> 157ecfa2
   }
 
   /**
@@ -877,25 +874,7 @@
   /**
    * Get sessions formatted for Session History page
    */
-<<<<<<< HEAD
-  cleanup() {
-    // Unregister all shortcuts
-    this.unregisterNavigationShortcuts();
-    globalShortcut.unregisterAll();
-    
-    // Close overlay window if it exists
-    if (this.overlayWindow && !this.overlayWindow.isDestroyed()) {
-      this.allowClose = true;
-      this.overlayWindow.close();
-    }
-    
-    // Clear any pending timeouts
-    if (this.dismissTimeout) {
-      clearTimeout(this.dismissTimeout);
-    }
-    
-    console.log('🧹 Cleaned up overlay service');
-=======
+
   getSessionsForHistory() {
     const sessions = [];
     
@@ -977,6 +956,23 @@
   async cleanup() {
     try {
       // Cleanup screenshot processor and session data
+      this.unregisterNavigationShortcuts();
+      
+      globalShortcut.unregisterAll();
+
+      // Close overlay window if it exists
+      if (this.overlayWindow && !this.overlayWindow.isDestroyed()) {
+        this.allowClose = true;
+        this.overlayWindow.close();
+      }
+    
+    // Clear any pending timeouts
+      if (this.dismissTimeout) {
+        clearTimeout(this.dismissTimeout);
+      }
+    
+      console.log('🧹 Cleaned up overlay service');
+      
       if (this.screenshotProcessor) {
         await this.screenshotProcessor.cleanupAll();
       }
@@ -986,17 +982,11 @@
       
       // Hide overlay
       this.hideOverlay();
-      
-      // Clear timeouts
-      if (this.dismissTimeout) {
-        clearTimeout(this.dismissTimeout);
-      }
       
       console.log('🧹 Overlay service cleaned up');
     } catch (error) {
       console.error('❌ Error during cleanup:', error);
     }
->>>>>>> 157ecfa2
   }
 }
 
